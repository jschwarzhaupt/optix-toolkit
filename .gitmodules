[submodule "DemandLoading"]
	path = DemandLoading
	url = https://github.com/NVIDIA/otk-demand-loading.git 
	branch = master
[submodule "examples"]
	path = examples
	url = https://github.com/NVIDIA/otk-examples.git 
	branch = master
[submodule "OmmBaking"]
	path = OmmBaking
	url = https://github.com/NVIDIA/otk-omm-baking.git 
	branch = master
[submodule "ShaderUtil"]
	path = ShaderUtil
	url = https://github.com/NVIDIA/otk-shader-util.git 
	branch = master
[submodule "PyOptiX"]
	path = PyOptiX
	url = https://github.com/NVIDIA/otk-pyoptix.git 
	branch = master
[submodule "CMake"]
	path = CMake
<<<<<<< HEAD
	url = https://github.com/NVIDIA/otk-cmake.git 
	branch = master
=======
	url = ../otk-cmake.git 
[submodule "Memory"]
	path = Memory
	url = ../otk-memory.git
>>>>>>> 8d54bf39
<|MERGE_RESOLUTION|>--- conflicted
+++ resolved
@@ -20,12 +20,9 @@
 	branch = master
 [submodule "CMake"]
 	path = CMake
-<<<<<<< HEAD
 	url = https://github.com/NVIDIA/otk-cmake.git 
 	branch = master
-=======
-	url = ../otk-cmake.git 
 [submodule "Memory"]
 	path = Memory
-	url = ../otk-memory.git
->>>>>>> 8d54bf39
+	url = https://github.com/NVIDIA/otk-memory.git 
+	branch = master