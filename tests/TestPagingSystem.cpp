--- conflicted
+++ resolved
@@ -57,14 +57,8 @@
     DevicePaging( unsigned int deviceIndex, const Options& options, RequestProcessor* requestProcessor )
         : m_deviceIndex( deviceIndex )
         , m_deviceMemoryManager( options )
-<<<<<<< HEAD
-        , m_pinnedMemoryManager( options )
-        , m_paging( options, &m_deviceMemoryManager, &m_pinnedMemoryManager, requestProcessor )
-        , m_contextPool( options )
-=======
         , m_pinnedMemoryPool( new PinnedAllocator(), new RingSuballocator( PINNED_ALLOC ), PINNED_ALLOC, MAX_PINNED_MEM )
         , m_paging( options, &m_deviceMemoryManager, &m_pinnedMemoryPool, requestProcessor )
->>>>>>> 5dcbf3a5
     {
         DEMAND_CUDA_CHECK( cudaSetDevice( m_deviceIndex ) );
         DEMAND_CUDA_CHECK( cuStreamCreate( &m_stream, 0U ) );
