#
# Copyright (c) 2022, NVIDIA CORPORATION. All rights reserved.
#
# Redistribution and use in source and binary forms, with or without
# modification, are permitted provided that the following conditions
# are met:
#  * Redistributions of source code must retain the above copyright
#    notice, this list of conditions and the following disclaimer.
#  * Redistributions in binary form must reproduce the above copyright
#    notice, this list of conditions and the following disclaimer in the
#    documentation and/or other materials provided with the distribution.
#  * Neither the name of NVIDIA CORPORATION nor the names of its
#    contributors may be used to endorse or promote products derived
#    from this software without specific prior written permission.
#
# THIS SOFTWARE IS PROVIDED BY THE COPYRIGHT HOLDERS ``AS IS'' AND ANY
# EXPRESS OR IMPLIED WARRANTIES, INCLUDING, BUT NOT LIMITED TO, THE
# IMPLIED WARRANTIES OF MERCHANTABILITY AND FITNESS FOR A PARTICULAR
# PURPOSE ARE DISCLAIMED.  IN NO EVENT SHALL THE COPYRIGHT OWNER OR
# CONTRIBUTORS BE LIABLE FOR ANY DIRECT, INDIRECT, INCIDENTAL, SPECIAL,
# EXEMPLARY, OR CONSEQUENTIAL DAMAGES (INCLUDING, BUT NOT LIMITED TO,
# PROCUREMENT OF SUBSTITUTE GOODS OR SERVICES; LOSS OF USE, DATA, OR
# PROFITS; OR BUSINESS INTERRUPTION) HOWEVER CAUSED AND ON ANY THEORY
# OF LIABILITY, WHETHER IN CONTRACT, STRICT LIABILITY, OR TORT
# (INCLUDING NEGLIGENCE OR OTHERWISE) ARISING IN ANY WAY OUT OF THE USE
# OF THIS SOFTWARE, EVEN IF ADVISED OF THE POSSIBILITY OF SUCH DAMAGE.
#

#########################################################
# Welcome to the OptiX Toolkit (OTK)

# If you have any questions, we encourage you to post on the OptiX forums:
# https://devtalk.nvidia.com/default/board/90/

# Using the latest CMake is highly recommended, to ensure up-to-date CUDA language support.
cmake_minimum_required(VERSION 3.23 FATAL_ERROR)
include(CMake/Policies.cmake)

#########################################################
# Set the project name (i.e. the VS solution file).
project(OptiXToolkit LANGUAGES C CXX CUDA VERSION 1.0)
set(CMAKE_CXX_STANDARD 11)
set(CMAKE_CXX_STANDARD_REQUIRED TRUE)
set(CMAKE_CXX_EXTENSIONS OFF)

include(CMake/BuildConfig.cmake)

#########################################################
# Create and install package configuration and version files.

include(GNUInstallDirs)

configure_file(
  ${OptiXToolkit_SOURCE_DIR}/CMake/OptiXToolkitConfig.cmake.in
  ${OptiXToolkit_BINARY_DIR}/CMake/OptiXToolkitConfig.cmake @ONLY)

configure_file(
  ${OptiXToolkit_SOURCE_DIR}/CMake/OptiXToolkitConfigVersion.cmake.in
  ${OptiXToolkit_BINARY_DIR}/CMake/OptiXToolkitConfigVersion.cmake @ONLY)

install(FILES ${OptiXToolkit_BINARY_DIR}/CMake/OptiXToolkitConfig.cmake
  ${OptiXToolkit_BINARY_DIR}/CMake/OptiXToolkitConfigVersion.cmake
  CMake/FindOptiX.cmake
  DESTINATION ${CMAKE_INSTALL_LIBDIR}/cmake/OptiXToolkit)

#########################################################
# Subdirectories

option( OTK_BUILD_EXAMPLES "Enable build of OptiXToolkit examples" ON )
option( OTK_BUILD_DOCS "Enable build of OptiXToolkit documentation" ON)
option( OTK_BUILD_GUI "Enable build of Gui library" ON )

if( OTK_BUILD_GUI OR OTK_BUILD_EXAMPLES )
  add_subdirectory(Gui)
endif()  

add_subdirectory(Cuda)
add_subdirectory(Util)
add_subdirectory(ImageSource)
add_subdirectory(DemandLoading)

<<<<<<< HEAD
if( OTK_BUILD_EXAMPLES )
   add_subdirectory(examples)
endif()

=======
set( OTK_BUILD_EXAMPLES ON CACHE BOOL "Enable build of OptiXToolkit examples" )
if( ${OTK_BUILD_EXAMPLES} )
  add_subdirectory(examples)
endif()

set( OTK_BUILD_DOCS ON CACHE BOOL "Enable build of OptiXToolkit documentation" )
>>>>>>> 14432d59
if( OTK_BUILD_DOCS )
  add_subdirectory( docs/API )
endif()<|MERGE_RESOLUTION|>--- conflicted
+++ resolved
@@ -79,19 +79,15 @@
 add_subdirectory(ImageSource)
 add_subdirectory(DemandLoading)
 
-<<<<<<< HEAD
 if( OTK_BUILD_EXAMPLES )
    add_subdirectory(examples)
 endif()
 
-=======
-set( OTK_BUILD_EXAMPLES ON CACHE BOOL "Enable build of OptiXToolkit examples" )
-if( ${OTK_BUILD_EXAMPLES} )
-  add_subdirectory(examples)
+if( OTK_BUILD_DOCS )
+  add_subdirectory( docs/API )
 endif()
 
 set( OTK_BUILD_DOCS ON CACHE BOOL "Enable build of OptiXToolkit documentation" )
->>>>>>> 14432d59
 if( OTK_BUILD_DOCS )
   add_subdirectory( docs/API )
 endif()