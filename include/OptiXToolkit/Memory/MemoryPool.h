//
// Copyright (c) 2023, NVIDIA CORPORATION. All rights reserved.
//
// Redistribution and use in source and binary forms, with or without
// modification, are permitted provided that the following conditions
// are met:
//  * Redistributions of source code must retain the above copyright
//    notice, this list of conditions and the following disclaimer.
//  * Redistributions in binary form must reproduce the above copyright
//    notice, this list of conditions and the following disclaimer in the
//    documentation and/or other materials provided with the distribution.
//  * Neither the name of NVIDIA CORPORATION nor the names of its
//    contributors may be used to endorse or promote products derived
//    from this software without specific prior written permission.
//
// THIS SOFTWARE IS PROVIDED BY THE COPYRIGHT HOLDERS ``AS IS'' AND ANY
// EXPRESS OR IMPLIED WARRANTIES, INCLUDING, BUT NOT LIMITED TO, THE
// IMPLIED WARRANTIES OF MERCHANTABILITY AND FITNESS FOR A PARTICULAR
// PURPOSE ARE DISCLAIMED.  IN NO EVENT SHALL THE COPYRIGHT OWNER OR
// CONTRIBUTORS BE LIABLE FOR ANY DIRECT, INDIRECT, INCIDENTAL, SPECIAL,
// EXEMPLARY, OR CONSEQUENTIAL DAMAGES (INCLUDING, BUT NOT LIMITED TO,
// PROCUREMENT OF SUBSTITUTE GOODS OR SERVICES; LOSS OF USE, DATA, OR
// PROFITS; OR BUSINESS INTERRUPTION) HOWEVER CAUSED AND ON ANY THEORY
// OF LIABILITY, WHETHER IN CONTRACT, STRICT LIABILITY, OR TORT
// (INCLUDING NEGLIGENCE OR OTHERWISE) ARISING IN ANY WAY OUT OF THE USE
// OF THIS SOFTWARE, EVEN IF ADVISED OF THE POSSIBILITY OF SUCH DAMAGE.
//

#pragma once

#include <OptiXToolkit/Error/cuErrorCheck.h>
#include <OptiXToolkit/Memory/Allocators.h>
#include <OptiXToolkit/Memory/MemoryBlockDesc.h>

#include <cuda.h>

#include <atomic>
#include <condition_variable>
#include <cstddef>
#include <cstdint>
#include <deque>
#include <limits>
#include <mutex>
#include <vector>

#define NullAllocator HostAllocator
#define NullSuballocator HeapSuballocator

namespace otk {

// MemoryPool is a thread-safe memory pool class that allocates and tracks memory using an allocator and suballocator.
// Memory blocks can be freed either immediately or in stream order.  This class can be used to manage general device memory,
// device memory allocated with cuMallocAsync/cuFreeAsync, texture tiles, pinned host memory, and standard host memory.
//
template <class Allocator, class SubAllocator>
class MemoryPool
{
  public:
    /// Constructor specifying both allocator and suballocator, one of which could be nullptr
    MemoryPool( Allocator* allocator, SubAllocator* suballocator, uint64_t allocationGranularity = DEFAULT_ALLOC_SIZE, uint64_t maxSize = 0 )

        : m_allocator( allocator )
        , m_suballocator( suballocator )
        , m_allocationGranularity( allocationGranularity )
        , m_maxSize( maxSize ? maxSize : std::numeric_limits<uint64_t>::max() )
    {
        OTK_ERROR_CHECK( cuCtxGetCurrent( &m_context ) );
        OTK_ASSERT( m_context != nullptr );
    }

    /// Constructor for when the suballocator has a default constructor
    MemoryPool( Allocator* allocator, uint64_t allocationGranularity = DEFAULT_ALLOC_SIZE, uint64_t maxSize = 0 )
        : MemoryPool( allocator, new SubAllocator(), allocationGranularity, maxSize )
    {
        OTK_ERROR_CHECK( cuCtxGetCurrent( &m_context ) );
        OTK_ASSERT( m_context != nullptr );
    }

    /// Constructor for when the allocator has a default constructor
    MemoryPool( SubAllocator* suballocator, uint64_t allocationGranularity = DEFAULT_ALLOC_SIZE, uint64_t maxSize = 0 )
        : MemoryPool( new Allocator(), suballocator, allocationGranularity, maxSize )
    {
        OTK_ERROR_CHECK( cuCtxGetCurrent( &m_context ) );
        OTK_ASSERT( m_context != nullptr );
    }

    /// Constructor for when both the allocator and suballocator have default constructors
    MemoryPool( uint64_t allocationGranularity = DEFAULT_ALLOC_SIZE, uint64_t maxSize = 0 )
        : MemoryPool( new Allocator(), new SubAllocator(), allocationGranularity, maxSize )
    {
        OTK_ERROR_CHECK( cuCtxGetCurrent( &m_context ) );
        OTK_ASSERT( m_context != nullptr );
    }

    /// Move constructor
    MemoryPool( MemoryPool&& p )
        : MemoryPool( p.m_allocator, p.m_suballocator, p.m_allocationGranularity, p.m_maxSize )
    {
        OTK_ERROR_CHECK( cuCtxGetCurrent( &m_context ) );
        OTK_ASSERT( m_context != nullptr );
        p.m_allocator    = nullptr;
        p.m_suballocator = nullptr;
    }

    /// Destructor
    ~MemoryPool()
    {
<<<<<<< HEAD
        OTK_MEMORY_CUDA_CHECK_NOTHROW( cuCtxPushCurrent( m_context ) );
=======
        OTK_ERROR_CHECK( cuCtxPushCurrent( m_context ) );
>>>>>>> d014e960

        std::unique_lock<std::mutex> lock( m_mutex );

        try
        {
            for( void* ptr : m_allocations )
                m_allocator->free( ptr );
            delete m_suballocator;
            delete m_allocator;

            // Destroy events in staged blocks.
            for( StagedBlock stagedBlock : m_stagedBlocks )
                freeEvent( stagedBlock );
            m_stagedBlocks.clear();
        }
        catch(...)
        {
        }

        CUcontext ignored;
<<<<<<< HEAD
        OTK_MEMORY_CUDA_CHECK_NOTHROW( cuCtxPopCurrent( &ignored ) );
=======
        OTK_ERROR_CHECK( cuCtxPopCurrent( &ignored ) );
>>>>>>> d014e960
    }

    /// Tell the memory pool to track an address range, bypassing the allocator, which may be null
    void track( uint64_t ptr, uint64_t size ) { m_suballocator->track( ptr, size ); }

    /// Allocate a memory block with (at least) the given size and alignment. Returns BAD_ADDR on failure.
    MemoryBlockDesc alloc( uint64_t size = 0, uint64_t alignment = 1, CUstream stream = 0 )
    {
        OTK_ASSERT_CONTEXT_MATCHES_STREAM( stream );

        std::unique_lock<std::mutex> lock( m_mutex );
        freeStagedBlocks( false );
        size = ( size ) ? size : m_allocationGranularity;

        // If no suballocator, use the allocator directly
        if( !m_suballocator )
            return MemoryBlockDesc{reinterpret_cast<uint64_t>( m_allocator->allocate( size, stream ) ), size, 0};

        // Try to fill the request with the suballocator.  If it fails, allocate additional memory with the
        // allocator and try again.
        MemoryBlockDesc block = m_suballocator->alloc( size, alignment );
        if( ( block.isBad() ) && ( trackedSize() < m_maxSize ) && m_allocator )
        {
            // Allocate enough memory for the current request at m_allocationGranularity increments.
            size_t allocSize = m_allocationGranularity * ( ( size + m_allocationGranularity - 1 ) / m_allocationGranularity );
            m_allocations.push_back( m_allocator->allocate( allocSize ) );
            if( m_allocator->allocationIsHandle() )
            {
                // If the allocator returns handles, they are not pointers in a linear memory space, so
                // construct an artificial linear memory space for the suballocator to use.
                m_suballocator->track( getArenaStartAddress( static_cast<uint64_t>( m_allocations.size() - 1 ) ), allocSize );
            }
            else
            {
                m_suballocator->track( reinterpret_cast<uint64_t>( m_allocations.back() ), allocSize );
            }
            block = m_suballocator->alloc( size, alignment );
        }

        // If the allocation failed, wait on all the staged blocks and try the suballocator one last time
        if( block.isBad() )
        {
            freeStagedBlocks( true );
            block = m_suballocator->alloc( size, alignment );
        }

        return block;
    }

    /// Allocate a single item. Works with FixedSuballocator.
    uint64_t allocItem( CUstream stream = 0 ) { return alloc( m_suballocator->itemSize(), 1, stream ).ptr; }

    /// Allocate an object of a given type, returning a pointer to it
    template <typename TYPE>
    TYPE* allocObject( CUstream stream = 0 )
    {
        return reinterpret_cast<TYPE*>( alloc( sizeof( TYPE ), alignof( TYPE ), stream ).ptr );
    }

    /// Allocate an array of objects, returning a pointer to the array.
    template <typename TYPE>
    TYPE* allocObjects( size_t numItems, CUstream stream = 0 )
    {
        return reinterpret_cast<TYPE*>( alloc( sizeof( TYPE ) * numItems, alignof( TYPE ), stream ).ptr );
    }


    /// Allocate a number of texture tiles.  Works with TextureTileAllocator.
    TileBlockHandle allocTextureTiles( uint64_t sizeInBytes )
    {
        MemoryBlockDesc              block = alloc( sizeInBytes, TILE_SIZE_IN_BYTES, 0 );
        std::unique_lock<std::mutex> lock( m_mutex );
        const bool                   blockGood = block.isGood();

        unsigned int   arenaId  = blockGood ? (unsigned int)getArenaId( block ) : 0;
        unsigned short tileId   = blockGood ? (unsigned short)( getArenaOffset( block ) / TILE_SIZE_IN_BYTES ) : 0;
        unsigned short numTiles = blockGood ? (unsigned short)( block.size / TILE_SIZE_IN_BYTES ) : 0;

        CUmemGenericAllocationHandle handle =
            blockGood ? reinterpret_cast<CUmemGenericAllocationHandle>( m_allocations[arenaId] ) : 0;
        return TileBlockHandle{handle, {arenaId, tileId, numTiles}};
    }

    // Get the allocation handle backing a block of texture tiles
    uint64_t getAllocationHandle( unsigned int arenaId )
    {
        return reinterpret_cast<CUmemGenericAllocationHandle>( m_allocations[arenaId] );
    }

    /// Free block immediately on the specified stream.
    void free( const MemoryBlockDesc& block, CUstream stream = 0 )
    {
        OTK_ASSERT_CONTEXT_MATCHES_STREAM( stream );

        std::unique_lock<std::mutex> lock( m_mutex );
        if( m_suballocator )
            m_suballocator->free( block );
        else
            m_allocator->free( reinterpret_cast<void*>( block.ptr ), stream );
    }

    /// Free a single item (used with FixedSuballocator).
    void freeItem( uint64_t ptr ) { free( MemoryBlockDesc{ptr, m_suballocator->itemSize(), 0} ); }

    /// Free an object (not compatible with RingSuballocator).
    template <typename TYPE>
    void freeObject( TYPE* ptr )
    {
        free( MemoryBlockDesc{reinterpret_cast<uint64_t>( ptr ), sizeof( TYPE ), 0} );
    }

    /// Free an array of objects (not compatible with RingSuballocator)
    template <typename TYPE>
    void freeObjects( TYPE* ptr, uint64_t numObjects )
    {
        free( MemoryBlockDesc{reinterpret_cast<uint64_t>( ptr ), numObjects * sizeof( TYPE ), 0} );
    }

    /// Free texture tiles immediately
    void freeTextureTiles( const TileBlockDesc& tileBlock )
    {
        uint64_t ptr  = tileBlock.arenaId * getArenaSpacing() + tileBlock.tileId * TILE_SIZE_IN_BYTES;
        uint64_t size = tileBlock.numTiles * TILE_SIZE_IN_BYTES;
        free( MemoryBlockDesc{ptr, size, 0} );
    }

    /// Free block asynchronously, after operations currently in the stream have finished
    void freeAsync( const MemoryBlockDesc& block, CUstream stream )
    {
        OTK_ASSERT_CONTEXT_MATCHES_STREAM( stream );

        CUcontext context;
        OTK_ERROR_CHECK( cuCtxGetCurrent( &context ) );

        // Create event.
        CUevent event;
        OTK_ERROR_CHECK( cuEventCreate( &event, CU_EVENT_DEFAULT ) );

        std::unique_lock<std::mutex> lock( m_mutex );
        freeStagedBlocks( false );
        m_stagedBlocks.push_back( StagedBlock{context, block, event} );

        // Record event.
        OTK_ERROR_CHECK( cuEventRecord( m_stagedBlocks.back().event, stream ) );
    }

    /// Async free of a single address slot (not compatible with RingSuballocator)
    void freeItemAsync( uint64_t ptr, CUstream stream = 0 )
    {
        freeAsync( MemoryBlockDesc{ptr, m_suballocator->itemSize(), 0}, stream );
    }

    /// Async free an object (not compatible with RingSuballocator)
    template <typename TYPE>
    void freeObjectAsync( TYPE* ptr, CUstream stream = 0 )
    {
        freeAsync( MemoryBlockDesc{reinterpret_cast<uint64_t>( ptr ), sizeof( TYPE ), 0}, stream );
    }

    /// Free an array of objects (not compatible with RingSuballocator)
    template <typename TYPE>
    void freeObjectsAsync( TYPE* ptr, uint64_t numObjects, CUstream stream = 0 )
    {
        freeAsync( MemoryBlockDesc{reinterpret_cast<uint64_t>( ptr ), numObjects * sizeof( TYPE ), 0}, stream );
    }

    /// Async free of texture tiles
    void freeTextureTilesAsync( const TileBlockDesc& tileBlock, CUstream stream = 0 )
    {
        uint64_t ptr  = tileBlock.arenaId * getArenaSpacing() + tileBlock.tileId * TILE_SIZE_IN_BYTES;
        uint64_t size = tileBlock.numTiles * TILE_SIZE_IN_BYTES;
        freeAsync( MemoryBlockDesc{ptr, size, 0}, stream );
    }

    /// Return the free space currently tracked in the pool
    uint64_t currentFreeSpace() const { return m_suballocator ? m_suballocator->freeSpace() : 0; }

    /// Return the amount of space that can be allocated in the pool without freeing anything
    uint64_t allocatableSpace() const { return currentFreeSpace() + maxSize() - std::min( maxSize(), trackedSize() ); }

    /// Return the amount of memory currently tracked (free or given out) by the pool
    uint64_t trackedSize() const { return m_suballocator ? m_suballocator->trackedSize() : 0; }

    /// Return the maximum memory that the pool will allocate
    uint64_t maxSize() const { return m_maxSize; }

    /// Return the size of chunks that the allocator will allocate.
    /// Also indicates that largest block that the pool can allocate.
    uint64_t allocationGranularity() const { return m_allocationGranularity; }

    /// Set the max size (maximum size that the pool will allocate)
    void setMaxSize( uint64_t maxSize ) { m_maxSize = maxSize; }

  private:
    // A memory pool is for a single device or the host, but it must
    // be able to wait on all devices because a pinned memory blocks may have to wait
    // on a stream on any device before they are freed.
    struct StagedBlock
    {
        CUcontext       context;
        MemoryBlockDesc block;
        CUevent         event;
    };

    CUcontext          m_context;
    Allocator*         m_allocator;
    SubAllocator*      m_suballocator;
    std::vector<void*> m_allocations;
    uint64_t           m_allocationGranularity;
    uint64_t           m_maxSize;
    mutable std::mutex m_mutex;

    std::deque<StagedBlock> m_stagedBlocks;

    // Free blocks with events that have finished
    inline void freeStagedBlocks( bool waitOnEvents )
    {
        while( !m_stagedBlocks.empty() )
        {
            if( cuEventQuery( m_stagedBlocks.front().event ) == CUDA_ERROR_NOT_READY )
            {
                if( waitOnEvents )
                    cuEventSynchronize( m_stagedBlocks.front().event );
                else
                    break;
            }

            if( m_suballocator )
                m_suballocator->free( m_stagedBlocks.front().block );
            else
                m_allocator->free( reinterpret_cast<void*>( m_stagedBlocks.front().block.ptr ) );

            freeEvent( m_stagedBlocks.front() );
            m_stagedBlocks.pop_front();
        }
    }

    void freeEvent( const StagedBlock& stagedBlock )
    {
        OTK_ERROR_CHECK( cuCtxPushCurrent( stagedBlock.context ) );
        OTK_ERROR_CHECK( cuEventDestroy( stagedBlock.event ) );
        CUcontext ignored;
        OTK_ERROR_CHECK( cuCtxPopCurrent( &ignored ) );
    }

    // Get the spacing between arenas for handle-based allocations
    uint64_t getArenaSpacing() { return 2 * m_allocationGranularity; }

    // Get the start of an arena in an artificial linear memory space for a handle
    uint64_t getArenaStartAddress( uint64_t arenaId ) { return arenaId * getArenaSpacing(); }

    // Get the arena id for a given memory block when allocations are handles (such as textures)
    uint64_t getArenaId( const MemoryBlockDesc& block ) { return block.ptr / getArenaSpacing(); }

    // Get the offset within a texture tile arena for a given memory block when allocations are handles
    uint64_t getArenaOffset( const MemoryBlockDesc& block ) { return block.ptr % getArenaSpacing(); }
};

}  // namespace otk<|MERGE_RESOLUTION|>--- conflicted
+++ resolved
@@ -105,11 +105,7 @@
     /// Destructor
     ~MemoryPool()
     {
-<<<<<<< HEAD
-        OTK_MEMORY_CUDA_CHECK_NOTHROW( cuCtxPushCurrent( m_context ) );
-=======
-        OTK_ERROR_CHECK( cuCtxPushCurrent( m_context ) );
->>>>>>> d014e960
+        OTK_ERROR_CHECK_NOTHROW( cuCtxPushCurrent( m_context ) );
 
         std::unique_lock<std::mutex> lock( m_mutex );
 
@@ -130,11 +126,7 @@
         }
 
         CUcontext ignored;
-<<<<<<< HEAD
-        OTK_MEMORY_CUDA_CHECK_NOTHROW( cuCtxPopCurrent( &ignored ) );
-=======
-        OTK_ERROR_CHECK( cuCtxPopCurrent( &ignored ) );
->>>>>>> d014e960
+        OTK_ERROR_CHECK_NOTHROW( cuCtxPopCurrent( &ignored ) );
     }
 
     /// Tell the memory pool to track an address range, bypassing the allocator, which may be null
